--- conflicted
+++ resolved
@@ -7,7 +7,7 @@
 from imblearn.under_sampling import RandomUnderSampler
 from sklearn import model_selection
 from sklearn.ensemble import RandomForestClassifier, RandomForestRegressor
-from sklearn.linear_model import LinearRegression, LogisticRegressionCV
+from sklearn.linear_model import LinearRegression, LogisticRegressionCV, LogisticRegression
 from sklearn.neighbors import KNeighborsClassifier
 from sklearn.preprocessing import StandardScaler
 
@@ -245,16 +245,13 @@
         """
         if hyperparameter_grid is None:
             # TODO sensible default hyperparameter grid
-            pass
-            hyperparameter_grid = {'Cs': 10}
+            hyperparameter_grid = {'C': [0.01, 0.1, 1, 10, 100]}
 
         algorithm = prepare_randomized_search(
-            LogisticRegressionCV,
+            LogisticRegression,
             scoring_metric,
             hyperparameter_grid,
-            randomized_search,
-            # 5 cross validation folds
-            cv=5)
+            randomized_search)
 
         trained_supervised_model = self._trainer(algorithm)
 
@@ -310,16 +307,6 @@
         # TODO rename to random_forest after the other is deprecated
         if self.model_type == 'classification':
             return self.random_forest_classifier(trees=trees,
-<<<<<<< HEAD
-                                          scoring_metric=scoring_metric,
-                                          hyperparameter_grid=hyperparameter_grid,
-                                          randomized_search=randomized_search)
-        elif self.model_type == 'regression':
-            return self.random_forest_regressor(trees=trees,
-                                         scoring_metric=scoring_metric,
-                                         hyperparameter_grid=hyperparameter_grid,
-                                         randomized_search=randomized_search)
-=======
                                                  scoring_metric=scoring_metric,
                                                  hyperparameter_grid=hyperparameter_grid,
                                                  randomized_search=randomized_search)
@@ -328,7 +315,6 @@
                                                 scoring_metric=scoring_metric,
                                                 hyperparameter_grid=hyperparameter_grid,
                                                 randomized_search=randomized_search)
->>>>>>> 3d5d36fb
 
     def random_forest_classifier(self, trees, scoring_metric='roc_auc', hyperparameter_grid=None,
                                  randomized_search=True):
@@ -411,24 +397,4 @@
 
     def plot_roc(self, save=False, debug=True):
         # TODO this is broken and may not even be implemented - use the toolbox?
-<<<<<<< HEAD
-        pass
-=======
-        pass
-
-    def _get_estimator_from_trained_supervised_model(self, trained_supervised_model):
-        """
-        Given an instance of a TrainedSupervisedModel, return the main estimator, regardless of random search
-        Args:
-            trained_supervised_model (TrainedSupervisedModel): 
-
-        Returns:
-            sklearn.base.BaseEstimator: 
-
-        """
-        if hasattr(trained_supervised_model.model, 'best_estimator_'):
-            estimator = trained_supervised_model.model.best_estimator_
-        else:
-            estimator = trained_supervised_model.model
-        return estimator
->>>>>>> 3d5d36fb
+        pass