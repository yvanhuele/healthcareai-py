--- conflicted
+++ resolved
@@ -27,8 +27,6 @@
 
 from nltk import ConfusionMatrix
 import json 
-import pickle
-
 
 class DevelopSupervisedModel(object):
     """
@@ -297,17 +295,6 @@
         output['algorithm_name']=self.results['best_algorithm_name']
         with open('classification_metrics.json', 'w') as fp:
             json.dump(output, fp, indent=4, sort_keys=True)
-<<<<<<< HEAD
-
-    def write_model_to_pickle(self,file_name = ''):
-        fmt = '%Y-%m-%d_%H-%M-%S'
-        file_name = file_name + "_"  \
-                    + str(datetime.utcnow().strftime(fmt)) \
-                    + ".pkl"
-        with open(file_name, "wb") as output_file:
-            pickle.dump(self.results['best_model'], output_file)
-=======
->>>>>>> 7f8c0962
     
     def validate_score_metric_for_number_of_classes(self, metric):
         # TODO make this more robust for other scoring metrics
