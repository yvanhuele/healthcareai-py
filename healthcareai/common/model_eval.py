import os
import math
import sklearn

import numpy as np
import pandas as pd
from matplotlib import pyplot as plt

from sklearn.metrics import average_precision_score, precision_recall_curve
from sklearn.metrics import mean_absolute_error, mean_squared_error
from sklearn.metrics import roc_auc_score, roc_curve, auc
from sklearn.model_selection import GridSearchCV

from healthcareai.common.healthcareai_error import HealthcareAIError
from healthcareai.common.top_factors import write_feature_importances
from healthcareai.common.file_io_utilities import save_object_as_pickle, load_pickle_file


def GenerateAUC(predictions, labels, aucType='SS', plotFlg=False, allCutoffsFlg=False):
    # TODO refactor this
    """
    This function creates an ROC or PR curve and calculates the area under it.

    Parameters
    ----------
    predictions (list) : predictions coming from an ML algorithm of length n.
    labels (list) : true label values corresponding to the predictions. Also length n.
    aucType (str) : either 'SS' for ROC curve or 'PR' for precision recall curve. Defaults to 'SS'
    plotFlg (bol) : True will return plots. Defaults to False.
    allCutoffsFlg (bol) : True will return plots. Defaults to False.

    Returns
    -------
    AUC (float) : either AU_ROC or AU_PR
    """
    # Error check for uneven length predictions and labels
    if len(predictions) != len(labels):
        raise Exception('Data vectors are not equal length!')

    # make AUC type upper case.
    aucType = aucType.upper()

    # check to see if AUC is SS or PR. If not, default to SS
    if aucType not in ['SS', 'PR']:
        print('Drawing ROC curve with Sensitivity/Specificity')
        aucType = 'SS'

    # Compute ROC curve and ROC area
    if aucType == 'SS':
        fpr, tpr, thresh = roc_curve(labels, predictions)
        area = auc(fpr, tpr)
        print('Area under ROC curve (AUC): %0.2f' % area)
        # get ideal cutoffs for suggestions
        d = (fpr - 0) ** 2 + (tpr - 1) ** 2
        ind = np.where(d == np.min(d))
        bestTpr = tpr[ind]
        bestFpr = fpr[ind]
        cutoff = thresh[ind]
        print("Ideal cutoff is %0.2f, yielding TPR of %0.2f and FPR of %0.2f" % (cutoff, bestTpr, bestFpr))
        if allCutoffsFlg is True:
            print('%-7s %-6s %-5s' % ('Thresh', 'TPR', 'FPR'))
            for i in range(len(thresh)):
                print('%-7.2f %-6.2f %-6.2f' % (thresh[i], tpr[i], fpr[i]))

        # plot ROC curve
        if plotFlg is True:
            plt.figure()
            plt.plot(fpr, tpr, color='darkorange',
                     lw=2, label='ROC curve (area = %0.2f)' % area)
            plt.plot([0, 1], [0, 1], color='navy', lw=2, linestyle='--')
            plt.xlim([0.0, 1.0])
            plt.ylim([0.0, 1.05])
            plt.xlabel('False Positive Rate')
            plt.ylabel('True Positive Rate')
            plt.title('Receiver operating characteristic curve')
            plt.legend(loc="lower right")
            plt.show()
        return ({'AU_ROC': area,
                 'BestCutoff': cutoff[0],
                 'BestTpr': bestTpr[0],
                 'BestFpr': bestFpr[0]})
    # Compute PR curve and PR area
    else:  # must be PR
        # Compute Precision-Recall and plot curve
        precision, recall, thresh = precision_recall_curve(labels, predictions)
        area = average_precision_score(labels, predictions)
        print('Area under PR curve (AU_PR): %0.2f' % area)
        # get ideal cutoffs for suggestions
        d = (precision - 1) ** 2 + (recall - 1) ** 2
        ind = np.where(d == np.min(d))
        bestPre = precision[ind]
        bestRec = recall[ind]
        cutoff = thresh[ind]
        print("Ideal cutoff is %0.2f, yielding TPR of %0.2f and FPR of %0.2f"
              % (cutoff, bestPre, bestRec))
        if allCutoffsFlg is True:
            print('%-7s %-10s %-10s' % ('Thresh', 'Precision', 'Recall'))
            for i in range(len(thresh)):
                print('%5.2f %6.2f %10.2f' % (thresh[i], precision[i], recall[i]))

        # plot PR curve
        if plotFlg is True:
            # Plot Precision-Recall curve
            plt.figure()
            plt.plot(recall, precision, lw=2, color='darkred',
                     label='Precision-Recall curve' % area)
            plt.xlabel('Recall')
            plt.ylabel('Precision')
            plt.ylim([0.0, 1.05])
            plt.xlim([0.0, 1.0])
            plt.title('Precision-Recall AUC={0:0.2f}'.format(
                area))
            plt.legend(loc="lower right")
            plt.show()
        return ({'AU_PR': area,
                 'BestCutoff': cutoff[0],
                 'BestPrecision': bestPre[0],
                 'BestRecall': bestRec[0]})


def calculate_regression_metrics(trained_model, x_test, y_test):
    """
    Given a trained model, calculate metrics

    Args:
        trained_model (sklearn.base.BaseEstimator): a scikit-learn estimator that has been `.fit()`
        y_test (numpy.ndarray): A 1d numpy array of the y_test set (predictions)
        x_test (numpy.ndarray): A 2d numpy array of the x_test set (features)

    Returns:
        dict: A dictionary of metrics objects
    """
    # Get predictions
    predictions = trained_model.predict(x_test)

    # Calculate individual metrics
    mean_squared_error = sklearn.metrics.mean_squared_error(y_test, predictions)
    mean_absolute_error = sklearn.metrics.mean_absolute_error(y_test, predictions)

    result = {'mean_squared_error': mean_squared_error, 'mean_absolute_error': mean_absolute_error}

    return result


def calculate_classification_metrics(trained_model, x_test, y_test):
    """
    Given a trained model, calculate metrics

    Args:
        trained_model (sklearn.base.BaseEstimator): a scikit-learn estimator that has been `.fit()`
        x_test (numpy.ndarray): A 2d numpy array of the x_test set (features)
        y_test (numpy.ndarray): A 1d numpy array of the y_test set (predictions)

    Returns:
        dict: A dictionary of metrics objects
    """
    # Squeeze down y_test to 1D
    y_test = np.squeeze(y_test)

    # Get binary classification predictions
    binary_predictions = np.squeeze(trained_model.predict(x_test))

    # Get probability classification predictions
    probability_predictions = np.squeeze(trained_model.predict_proba(x_test)[:, 1])

    # Calculate some metrics
    precision, recall, thresholds = precision_recall_curve(y_test, probability_predictions)
    pr_auc = auc(recall, precision)
    roc_auc = sklearn.metrics.roc_auc_score(y_test, binary_predictions)
    accuracy = sklearn.metrics.accuracy_score(y_test, binary_predictions)

    return {
        'roc_auc': roc_auc,
        'accuracy': accuracy,
        'pr_auc': pr_auc,
    }


def tsm_comparison_roc_plot(trained_supervised_model):
    """
    Given a single or list of trained supervised models, plot a roc curve for each one
    
    Args:
        trained_supervised_model (list | TrainedSupervisedModel): 
    """
    predictions_by_model = []
    # TODO doing this properly leads to a circular dependency so dirty hack string matching was needed
    # if isinstance(trained_supervised_model, TrainedSupervisedModel):
    if type(trained_supervised_model).__name__ == 'TrainedSupervisedModel':
        entry = build_model_prediction_dictionary(trained_supervised_model)
        predictions_by_model.append(entry)
        test_set_actual = trained_supervised_model.test_set_actual
    elif isinstance(trained_supervised_model, list):
        for model in trained_supervised_model:
            entry = build_model_prediction_dictionary(model)
            predictions_by_model.append(entry)

            # TODO so, you could check for different GUIDs that could be saved in each TSM!
            # The assumption here is that each TSM was trained on the same train test split,
            # which happens when instantiating SupervisedModelTrainer
            test_set_actual = model.test_set_actual
    else:
        # TODO test this
        raise HealthcareAIError('This requires either a single TrainedSupervisedModel or a list of them')

    roc_plot_from_predictions(test_set_actual, predictions_by_model, save=False, debug=False)


def build_model_prediction_dictionary(trained_supervised_model):
    # TODO low priority, but test this
    """
    Given a single trained supervised model build a simple dictionary containing the model name and predictions from the
    test set. Raises an error if 

    Args:
        trained_supervised_model (TrainedSupervisedModel): 

    Returns:
        dict: 
    """
    if trained_supervised_model.model_type == 'regression':
        raise HealthcareAIError('ROC plots are not used to evaluate regression models.')

    name = trained_supervised_model.model_name
    # predictions = first_class_prediction_from_binary_probabilities(trained_supervised_model.test_set_predictions)
    predictions = np.squeeze(trained_supervised_model.test_set_predictions[:, 1])

    return {name: predictions}


def roc_plot_from_predictions(y_test, y_predictions_by_model, save=False, debug=False):
    # TODO make the colors randomly generated from rgb values
    colors = ['b', 'g', 'r', 'c', 'm', 'y', 'k']
    # Initialize plot
    plt.figure()
    plt.xlabel('False Positive Rate')
    plt.ylabel('True Positive Rate')
    plt.title('Receiver operating characteristic')
    plt.xlim([0.0, 1.0])
    plt.ylim([0.0, 1.05])
    plt.plot([0, 1], [0, 1], 'k--')

    # TODO hack to convert to array if it is a single dictionary
    if isinstance(y_predictions_by_model, dict):
        y_predictions_by_model = [y_predictions_by_model]

    # Calculate and plot for each model
    for i, model in enumerate(y_predictions_by_model):
        model_name, y_predictions = model.popitem()
        # calculate metrics
        fpr, tpr, _ = sklearn.metrics.roc_curve(y_test, y_predictions)
        roc_auc_linear = sklearn.metrics.auc(fpr, tpr)

        if debug:
            print('{} model:'.format(model_name))
            print(pd.DataFrame({'FPR': fpr, 'TPR': tpr}))

        # TODO deal with colors ...
        # plot the line
        temp_color = colors[i]
        label = '{} (area = {})'.format(model_name, round(roc_auc_linear, 2))
        plt.plot(fpr, tpr, color=temp_color, label=label)

    plt.legend(loc="lower right")
    # TODO: add cutoff associated with FPR/TPR

    if save:
        plt.savefig('ROC.png')
        source_path = os.path.dirname(os.path.abspath(__file__))
        print('\nROC plot saved in: {}'.format(source_path))

    plt.show()


def plot_rf_from_tsm(trained_supervised_model, x_train, save=False):
    """
    Given an instance of a TrainedSupervisedModel, the x_train data, display or save a feature importance graph
    Args:
        trained_supervised_model (TrainedSupervisedModel): 
        x_train (numpy.array): A 2D numpy array that was used for training 
        save (bool): True to save the plot, false to display it in a blocking thread
    """
    model = get_estimator_from_trained_supervised_model(trained_supervised_model)
    column_names = trained_supervised_model.column_names
    plot_random_forest_feature_importance(model, x_train, column_names, save=save)


def plot_random_forest_feature_importance(trained_rf_classifier, x_train, feature_names, save=False):
    """
    Given a scikit learn random forest classifier, an x_train array, the feature names save or display a feature
    importance plot.
    
    Args:
        trained_rf_classifier (sklearn.ensemble.RandomForestClassifier): 
        x_train (numpy.array): A 2D numpy array that was used for training 
        feature_names (list): Column names in the x_train set
        save (bool): True to save the plot, false to display it in a blocking thread
    """
    # Unwrap estimator if it is a sklearn randomized search estimator
    # best_rf = get_estimator_from_trained_supervised_model(trained_rf_classifier)
    best_rf = trained_rf_classifier
    # Validate estimator is a random forest classifier and raise error if it is not
    if not isinstance(best_rf, sklearn.ensemble.RandomForestClassifier):
        print(type(trained_rf_classifier))
        raise HealthcareAIError('Feature plotting only works with a scikit learn RandomForestClassifier.')

    # Arrange columns in order of importance
    # TODO this portion could probably be extracted and tested, since the plot is difficult to test
    importances = best_rf.feature_importances_
    feature_importances = [tree.feature_importances_ for tree in best_rf.estimators_]
    standard_deviations = np.std(feature_importances, axis=0)
    indices = np.argsort(importances)[::-1]
    namelist = [feature_names[i] for i in indices]

    # Turn off interactive mode
    plt.ioff()

    # Set up the plot
    figure = plt.figure()
    plt.title("Feature importances")

    # Plot each feature
    # TODO name these sanely
    x_train_shape = x_train.shape[1]
    x_train_range = range(x_train_shape)

    plt.bar(x_train_range, importances[indices], color="r", yerr=standard_deviations[indices], align="center")
    plt.xticks(x_train_range, namelist, rotation=90)
    plt.xlim([-1, x_train_shape])
    plt.gca().set_ylim(bottom=0)
    plt.tight_layout()

    # Save or display the plot
    if save:
        plt.savefig('FeatureImportances.png')
        source_path = os.path.dirname(os.path.abspath(__file__))
        print('\nFeature importances saved in: {}'.format(source_path))

        # Close the figure so it does not get displayed
        plt.close(figure)
    else:
        plt.show()


def get_estimator_from_trained_supervised_model(trained_supervised_model):
    """
    Given an instance of a TrainedSupervisedModel, return the main estimator, regardless of random search
    Args:
        trained_supervised_model (TrainedSupervisedModel): 

    Returns:
        sklearn.base.BaseEstimator: 

    """
    # Validate input is a TSM
    if type(trained_supervised_model).__name__ != 'TrainedSupervisedModel':
        raise HealthcareAIError('This requires an instance of a TrainedSupervisedModel')
    """
    1. check if it is a TSM
        Y: proceed
        N: raise error?
    2. check if tsm.model is a meta estimator
        Y: extract best_estimator_
        N: return tsm.model
    """
    # Check if tsm.model is a meta estimator
    result = get_estimator_from_meta_estimator(trained_supervised_model.model)

    return result


def get_estimator_from_meta_estimator(model):
    """
    Given an instance of a trained sklearn estimator, return the main estimator, regardless of random search
    Args:
        model (sklearn.base.BaseEstimator): 

    Returns:
        sklearn.base.BaseEstimator: 
    """
    if not issubclass(type(model), sklearn.base.BaseEstimator):
        raise HealthcareAIError('This requires an instance of sklearn.base.BaseEstimator')

    if issubclass(type(model), sklearn.base.MetaEstimatorMixin):
        result = model.best_estimator_
    else:
        result = model

    return result


<<<<<<< HEAD
if __name__ == "__main__":
    pass
=======
def get_hyperparameters_from_meta_estimator(model):
    """
    Given an instance of a trained sklearn estimator, return the best hyperparameters if it is a meta estimator
    Args:
        model (sklearn.base.BaseEstimator): 

    Returns:
        dict: The best hyperparameters 
    """
    if not issubclass(type(model), sklearn.base.BaseEstimator):
        raise HealthcareAIError('This requires an instance of sklearn.base.BaseEstimator')

    if issubclass(type(model), sklearn.base.MetaEstimatorMixin):
        result = model.best_params_
    else:
        result = None

    return result
>>>>>>> 3664ae9a
<|MERGE_RESOLUTION|>--- conflicted
+++ resolved
@@ -389,10 +389,6 @@
     return result
 
 
-<<<<<<< HEAD
-if __name__ == "__main__":
-    pass
-=======
 def get_hyperparameters_from_meta_estimator(model):
     """
     Given an instance of a trained sklearn estimator, return the best hyperparameters if it is a meta estimator
@@ -411,4 +407,6 @@
         result = None
 
     return result
->>>>>>> 3664ae9a
+
+if __name__ == '__main__':
+    pass