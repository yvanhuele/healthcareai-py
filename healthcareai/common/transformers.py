import numpy as np
import pandas as pd

from sklearn.base import TransformerMixin
from imblearn.over_sampling import RandomOverSampler
from imblearn.under_sampling import RandomUnderSampler


class DataFrameImputer(TransformerMixin):
    """
    Impute missing values in a dataframe.

    Columns of dtype object (assumed categorical) are imputed with the mode (most frequent value in column).

    Columns of other types (assumed continuous) are imputed with mean of column.
    """

    def __init__(self, impute=True):
        self.impute = impute
        self.object_columns = None
        self.fill = None

<<<<<<< HEAD
        """

=======
>>>>>>> 2da5bbbb
    def fit(self, X, y=None):
        # Return if not imputing
        if self.impute is False:
            return self

        # Grab list of object column names before doing imputation
        self.object_columns = X.select_dtypes(include=['object']).columns.values

        self.fill = pd.Series([X[c].value_counts().index[0]
                               if X[c].dtype == np.dtype('O') else X[c].mean() for c in X], index=X.columns)

        # return self for scikit compatibility
        return self

    def transform(self, X, y=None):
        # Return if not imputing
        if self.impute is False:
            return X

        result = X.fillna(self.fill)

        for i in self.object_columns:
            result[i] = result[i].astype(object)

        return result


class DataFrameConvertTargetToBinary(TransformerMixin):
    # TODO Note that this makes healthcareai only handle N/Y in pred column
    """
    Convert classification model's predicted col to 0/1 (otherwise won't work with GridSearchCV). Passes through data
    for regression models unchanged. This is to simplify the data pipeline logic. (Though that may be a more appropriate
    place for the logic...)
    
    Note that this makes healthcareai only handle N/Y in pred column
    """

    def __init__(self, model_type, target_column):
        self.model_type = model_type
        self.target_column = target_column

    def fit(self, X, y=None):
        # return self for scikit compatibility
        return self

    def transform(self, X, y=None):
        # TODO: put try/catch here when type = class and predictor is numeric
        # TODO this makes healthcareai only handle N/Y in pred column
        if self.model_type == 'classification':
            # Turn off warning around replace
            pd.options.mode.chained_assignment = None  # default='warn'
            # Replace 'Y'/'N' with 1/0
            X[self.target_column].replace(['Y', 'N'], [1, 0], inplace=True)

        return X


class DataFrameCreateDummyVariables(TransformerMixin):
    """ Convert all categorical columns into dummy/indicator variables. Exclude given columns. """

    def __init__(self, excluded_columns=None):
        self.excluded_columns = excluded_columns

    def fit(self, X, y=None):
        # return self for scikit compatibility
        return self

    def transform(self, X, y=None):
        columns_to_dummify = X.select_dtypes(include=[object, 'category'])

        # remove excluded columns (if they are still in the list)
        for column in columns_to_dummify:
            if column in self.excluded_columns:
                columns_to_dummify.remove(column)

        # Create dummy variables
        X = pd.get_dummies(X, columns=columns_to_dummify, drop_first=True, prefix_sep='.')

        return X


class DataFrameConvertColumnToNumeric(TransformerMixin):
    """ Convert a column into numeric variables. """

    def __init__(self, column_name):
        self.column_name = column_name

    def fit(self, X, y=None):
        # return self for scikit compatibility
        return self

    def transform(self, X, y=None):
        X[self.column_name] = pd.to_numeric(arg=X[self.column_name], errors='raise')

        return X


class DataFrameUnderSampling(TransformerMixin):
    """
    Performs undersampling on a dataframe.
    
    Must be done BEFORE train/test split so that when we split the under/over sampled dataset.

    Must be done AFTER imputation, since under/over sampling will not work with missing values (imblearn requires target
     column to be converted to numerical values)
    """

    def __init__(self, predicted_column, random_seed=0):
        self.random_seed = random_seed
        self.predicted_column = predicted_column

    def fit(self, X, y=None):
        # return self for scikit compatibility
        return self

    def transform(self, X, y=None):
        # TODO how do we validate this happens before train/test split? Or do we need to? Can we implement it in the
        # TODO      simple trainer in the correct order and leave this to advanced users?


        # Extract predicted column
        y = np.squeeze(X[[self.predicted_column]])

        # Copy the dataframe without the predicted column
        temp_dataframe = X.drop([self.predicted_column], axis=1)

        # Initialize and fit the under sampler
        under_sampler = RandomUnderSampler(random_state=self.random_seed)
        x_under_sampled, y_under_sampled = under_sampler.fit_sample(temp_dataframe, y)

        # Build the resulting under sampled dataframe
        result = pd.DataFrame(x_under_sampled)

        # Restore the column names
        result.columns = temp_dataframe.columns

        # Restore the y values
        y_under_sampled = pd.Series(y_under_sampled)
        result[self.predicted_column] = y_under_sampled

        return result


class DataFrameOverSampling(TransformerMixin):
    """
    Performs oversampling on a dataframe.

    Must be done BEFORE train/test split so that when we split the under/over sampled dataset.

    Must be done AFTER imputation, since under/over sampling will not work with missing values (imblearn requires target
     column to be converted to numerical values)
    """

    def __init__(self, predicted_column, random_seed=0):
        self.random_seed = random_seed
        self.predicted_column = predicted_column

    def fit(self, X, y=None):
        # return self for scikit compatibility
        return self

    def transform(self, X, y=None):
        # TODO how do we validate this happens before train/test split? Or do we need to? Can we implement it in the
        # TODO      simple trainer in the correct order and leave this to advanced users?

        # Extract predicted column
        y = np.squeeze(X[[self.predicted_column]])

        # Copy the dataframe without the predicted column
        temp_dataframe = X.drop([self.predicted_column], axis=1)

        # Initialize and fit the under sampler
        over_sampler = RandomOverSampler(random_state=self.random_seed)
        x_over_sampled, y_over_sampled = over_sampler.fit_sample(temp_dataframe, y)

        # Build the resulting under sampled dataframe
        result = pd.DataFrame(x_over_sampled)

        # Restore the column names
        result.columns = temp_dataframe.columns

        # Restore the y values
        y_over_sampled = pd.Series(y_over_sampled)
        result[self.predicted_column] = y_over_sampled

<<<<<<< HEAD
        return X


class DataFrameDropNaN(TransformerMixin):
    def __init__(self):
        """Remove NaN values.

        Columns that are NaN or None are removed.

        """
    def fit(self, X, y=None):
        return self

    def transform(self, X, y=None):
        # Uses pandas.DataFrame.dropna function where axis=1 is column action, and
        # how='all' requires all the values to be NaN or None to be removed.
        return X.dropna(axis=1, how='all')
=======
        return result
>>>>>>> 2da5bbbb
<|MERGE_RESOLUTION|>--- conflicted
+++ resolved
@@ -20,11 +20,6 @@
         self.object_columns = None
         self.fill = None
 
-<<<<<<< HEAD
-        """
-
-=======
->>>>>>> 2da5bbbb
     def fit(self, X, y=None):
         # Return if not imputing
         if self.impute is False:
@@ -210,8 +205,7 @@
         y_over_sampled = pd.Series(y_over_sampled)
         result[self.predicted_column] = y_over_sampled
 
-<<<<<<< HEAD
-        return X
+        return result
 
 
 class DataFrameDropNaN(TransformerMixin):
@@ -227,7 +221,4 @@
     def transform(self, X, y=None):
         # Uses pandas.DataFrame.dropna function where axis=1 is column action, and
         # how='all' requires all the values to be NaN or None to be removed.
-        return X.dropna(axis=1, how='all')
-=======
-        return result
->>>>>>> 2da5bbbb
+        return X.dropna(axis=1, how='all')