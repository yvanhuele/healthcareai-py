--- conflicted
+++ resolved
@@ -40,12 +40,9 @@
                  test_set_class_labels,
                  test_set_actual,
                  metric_by_name,
-<<<<<<< HEAD
                  original_column_names=None,
-                 categorical_column_info=None):
-=======
-                 training_time = None):
->>>>>>> 8fa048d3
+                 categorical_column_info=None
+                 training_time=None):
         """
         Create an instance of a TrainedSupervisedModel
         
@@ -61,15 +58,12 @@
             test_set_class_labels (list): y_prediction class label if classification
             test_set_actual (list): y_test
             metric_by_name (dict): Metrics by name
-<<<<<<< HEAD
             original_column_names (list): List of column names used as features before running the data preparation
                 pipeline (e.g. before dummification)
             categorical_column_info (dict): A dictionary mapping the name of each (pre-dummified) categorical column
                 to a pandas.Series containing whose index consists of the different levels of the category and whose
                 values consist of the frequencies with which these levels occur in the training data
-=======
             training_time (float): The time in seconds it took to train the model
->>>>>>> 8fa048d3
         """
         self.model = model
         self.feature_model = feature_model
@@ -82,12 +76,9 @@
         self.test_set_class_labels = test_set_class_labels
         self.test_set_actual = test_set_actual
         self._metric_by_name = metric_by_name
-<<<<<<< HEAD
         self.original_column_names = original_column_names
         self.categorical_column_info = categorical_column_info
-=======
         self.train_time = training_time
->>>>>>> 8fa048d3
 
     @property
     def algorithm_name(self):
